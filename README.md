--- conflicted
+++ resolved
@@ -94,7 +94,7 @@
 ## License
 
 MIT# agrinutrient
-<<<<<<< HEAD
 # agrinutrient
-=======
->>>>>>> 950eea56
+# agrinutrient
+# agrinutrient
+# agrinutrient